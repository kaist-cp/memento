--- conflicted
+++ resolved
@@ -148,14 +148,7 @@
 // }
 
 // TODO: for inser, update, resize
-<<<<<<< HEAD
 trait InsertInner<K, V> {
-=======
-trait AddLevel<K, V> {
-    // TODO: update smo로
-    // fn context_switch(&mut self) -> &mut Insert<(), Node<PAtomic<[MaybeUninit<Bucket<K, V>>]>>>;
-    // fn context_update_mmt(&mut self) -> &mut Update<(), Node<PAtomic<[MaybeUninit<Bucket<K, V>>]>>>;
->>>>>>> 5f701364
     fn insert_inner(
         &mut self,
     ) -> &mut Insert<SMOAtomic<(), Node<Slot<K, V>>, Bucket<K, V>>, Node<Slot<K, V>>>;
@@ -218,11 +211,7 @@
     }
 }
 
-<<<<<<< HEAD
 impl<K, V> InsertInner<K, V> for ResizeLoop<K, V> {
-=======
-impl<K, V> AddLevel<K, V> for ResizeLoop<K, V> {
->>>>>>> 5f701364
     fn insert_inner(
         &mut self,
     ) -> &mut Insert<SMOAtomic<(), Node<Slot<K, V>>, Bucket<K, V>>, Node<Slot<K, V>>> {
@@ -290,11 +279,7 @@
     }
 }
 
-<<<<<<< HEAD
 impl<K, V> InsertInner<K, V> for ClInsert<K, V> {
-=======
-impl<K, V> AddLevel<K, V> for ClInsert<K, V> {
->>>>>>> 5f701364
     fn insert_inner(
         &mut self,
     ) -> &mut Insert<SMOAtomic<(), Node<Slot<K, V>>, Bucket<K, V>>, Node<Slot<K, V>>> {
@@ -399,11 +384,7 @@
     }
 }
 
-<<<<<<< HEAD
 impl<K, V> InsertInner<K, V> for ClUpdate<K, V> {
-=======
-impl<K, V> AddLevel<K, V> for ClUpdate<K, V> {
->>>>>>> 5f701364
     fn insert_inner(
         &mut self,
     ) -> &mut Insert<SMOAtomic<(), Node<Slot<K, V>>, Bucket<K, V>>, Node<Slot<K, V>>> {
